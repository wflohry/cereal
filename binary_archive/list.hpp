--- conflicted
+++ resolved
@@ -6,11 +6,7 @@
 
 namespace cereal
 {
-<<<<<<< HEAD
-  //! Saving for std::list types to binary
-=======
   //! Saving for std::list to binary
->>>>>>> 156704df
   template <class T, class A>
   void save( BinaryOutputArchive & ar, std::list<T, A> const & list )
   {
@@ -20,21 +16,7 @@
       ar & i;
   }
 
-<<<<<<< HEAD
-  //! Saving for std::list types to binary (non-const version)
-  template <class T, class A>
-  void save( BinaryOutputArchive & ar, std::list<T, A> & list )
-  {
-    ar & list.size();
-
-    for( auto & i : list )
-      ar & i;
-  }
-
-  //! Loading for std::list types from binary
-=======
   //! Loading for std::list to binary
->>>>>>> 156704df
   template <class T, class A>
   void load( BinaryInputArchive & ar, std::list<T, A> & list )
   {
